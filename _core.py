#!/usr/bin/python

# Built-in
import sys

# Common
import numpy as np
from scipy.integrate import ode

# Library-specific
if sys.version[0]=='2':
    import _utils
    import _plot
else:
    import gemmes._utils as _utils
    import gemmes._plot as _plot


__all__ = ['GemmesIntegrator']


class GemmesIntegrator(object):
    """
    Integrator for the dynamical system of Gemmes
    Coping with the Collapse: A Stock-Flow Consistent Monetary Macrodynamics of Global Warming
    https://www.sciencedirect.com/science/article/pii/S0921800916309569
    """

    def __init__(self, name='',
                 alpha=0.02,
                 q=0.0305,
                 PN=7.056,
                 nu=2.7,
                 pi1=0.,
                 pi2=0.00236,
                 pi3=0.00000507,
                 zeta3=6.754,
                 fK=1./3,
                 delta=0.04,
                 r=0.03,
                 apC=0.02,
                 bpC=0.,
                 deltagsigma=-0.001,
                 eta=0.5,
                 m=1.875,
                 S=3.1,
                 gammastar=0.0176,
                 F2CO2=3.681,
                 CATpind=588.,
                 CUPpind=360.,
                 CLOpind=1720.,
                 Fexo0=0.5,
                 Fexo1=1.,
                 phi12=0.024,
                 phi23=0.001,
                 deltapbs=-0.005,
                 theta=2.6,
                 phi0=-0.292,
                 phi1=0.469,
                 kappa0=0.0318,
                 kappa1=0.575,
                 kappamin=0.,
                 kappamax=0.3,
                 div0=0.138,
                 div1=0.473,
                 divmin=0.,
                 divmax=0.3,
                 C=55,
                 C0=3.52,
                 #Initial conditions
                 CO2AT_ini=851.,
                 CO2UP_ini=460.,
                 CO2LO_ini=1740.,
                 d_ini=1.53,
                 deltaEland=-0.022,
                 Eind_ini=38.85,
                 Eland_ini=2.6,
                 gsigma_ini=-0.0152,
                 pbs_ini=547.22,
                 n_ini=0.03,
                 N_ini=4.83,
                 T_ini=0.85,
                 T0_ini=0.0068,
                 Y_ini=59.74,
                 lambda_ini=0.675,
                 omega_ini=0.578,
                 # Integration parameters
                 dt=0.5, # half a year time step
                 tmax=84.): # up to 2100

        """
        Initialization
        """

        self.name = name # Name of the run, useful for plotting multiple runs

        self.alpha = alpha # Constant growth rate of labor productivity
        self.q = q # Speed of growth of the workforce dynamics
        self.PN = PN # Upper limit of the workforce dynamics in billions
        self.nu = nu # Constant capital-to-output ratio
        self.pi1 = pi1 # Damage function parameter
        self.pi2 = pi2 # Damage function parameter
        self.pi3 = pi3 # Damage function parameter
        self.zeta3 = zeta3 # Damage function parameter
        self.fK = fK # Fraction of environmental damage allocated to the stock of capital
        self.delta = delta # Depreciation rate of capital
        self.r = r # Short-term interest rate of the economy
        self.apC = apC # Carbon price evolution parameter
        self.bpC = bpC # Carbon price evolution parameter
        self.deltagsigma = deltagsigma # Variation rate of the growth of emission intensity
        self.eta = eta # Relaxation parameter of the inflation
        self.m = m # "markup"
        self.gammastar = gammastar # Heat exchange coefficient between temperature layers
        self.F2CO2 = F2CO2 # Change in the radiative forcing resulting from
        # a doubling of CO2-e concentration wrt the preindustrial period
        self.S = S # Climate sensitivity to doubling of CO2
        self.rho = self.F2CO2/self.S # Radiative feedback parameter
        self.CATpind = CATpind # CO2-e preindustrial concentration (atmosphere)
        self.CUPpind = CUPpind # CO2-e preindustrial concentration (biosphere + upper ocean)
        self.CLOpind = CLOpind # CO2-e preindustrial concentration (deep ocean)
        self.Fexo0 = Fexo0 # Parameter of exogenous radiative forcing
        self.Fexo1 = Fexo1 # Parameter of exogenous radiative forcing
        self.deltaEland = deltaEland # Growth rate of land use change CO2-e emissions
        self.phi12 = phi12 # Transfer coefficient for carbon from the atmosphere to
        # the upper ocean/biosphere
        self.phi23 = phi23 # Transfer coefficient for carbon from the upper ocean/
        # biosphere to the lower ocean

        # Phi transfer matrix
        CATUP = self.CATpind/self.CUPpind
        CUPLO = self.CUPpind/self.CLOpind
        self.phimat = np.zeros((3,3))
        self.phimat[0,0] = -self.phi12
        self.phimat[0,1] = self.phi12*CATUP
        self.phimat[1,0] = self.phi12
        self.phimat[1,1] = -self.phi12*CATUP - self.phi23
        self.phimat[1,2] = self.phi23*CUPLO
        self.phimat[2,1] = self.phi23
        self.phimat[2,2] = -self.phi23*CUPLO

        self.deltapbs = deltapbs # Variation rate of land use change CO2-e emissions
        self.theta = theta # Parameter of the abatement cost function
        self.phi0 = phi0 # Constant term of the Philips curve
        self.phi1 = phi1 # Slope of the Philips curve
        self.kappa0 = kappa0 # Constant term of the investment function
        self.kappa1 = kappa1 # Slope of the investment function
        self.kappamin = kappamin # Lower boundary of the investment function
        self.kappamax = kappamax # Upper boundary of the investment function
        self.div0 = div0 # Constant term of the dividend function
        self.div1 = div1 # Slope of the dividend function
        self.divmin = divmin # Lower boundary of the dividend function
        self.divmax = divmax # Upper boundary of the dividend function
        self.C = C # Heat capacity of the atmosphere, biosphere and upper ocean
        self.C0 = C0 # Heat capacity of the deeper ocean

        # Initial conditions
        self.CO2AT_ini = CO2AT_ini 
        self.CO2UP_ini = CO2UP_ini
        self.CO2LO_ini = CO2LO_ini
        self.d_ini = d_ini
        self.Eind_ini = Eind_ini
        self.Eland_ini = Eland_ini
        self.gsigma_ini = gsigma_ini
        self.pbs_ini = pbs_ini
        self.n_ini = n_ini
        self.N_ini = N_ini
        self.T_ini = T_ini
        self.T0_ini = T0_ini
        self.Y_ini = Y_ini
        self.lambda_ini = lambda_ini
        self.omega_ini = omega_ini

        self.dt = dt
        self.tmax = tmax

        # Store Param class to facailitate handling / understanding
        self.params = _utils.Params()

        # Initilaze the solution
        self.sol = None
        
    def Phi(self,x):
        """
        Philips curve
        """
        return self.phi0 + self.phi1*x

    def Phiinv(self,phi):
        """
        inverse of phi
        """
        
        return (phi - self.phi0)/self.phi1

    def Kappa(self,x):
        """
        Investment function
        """
        kappa = self.kappa0 + self.kappa1*x
        try:
            if kappa < self.kappamin:
                return self.kappamin
            elif kappa > self.kappamax:
                return self.kappamax
            else:
                return kappa
        except ValueError:
            kappa[kappa<self.kappamin] = self.kappamin
            kappa[kappa>self.kappamax] = self.kappamax
            return kappa

    def Kappainv(self,kappa):
        """
        inverse of kappa
        """
        
        if kappa>self.kappamax:
            return None
        elif kappa<self.kappamin:
            return None
        else:
            return (kappa - self.kappa0)/self.kappa1

    def Delta(self,x):
        """
        Dividend function
        """
        div = self.div0 + self.div1*x
        try:
            if div < self.divmin:
                return self.divmin
            elif div > self.divmax:
                return self.divmax
            else:
                return div
        except ValueError:
            div[div<self.divmin] = self.divmin
            div[div>self.divmax] = self.kappamax
            return div

    def Deltainv(self,delta):
        """
        inverse of delta
        """
        
        if delta>self.deltamax:
            return None
        elif delta<self.deltamin:
            return None
        else:
            return (delta - self.delta0)/self.delta1

    def Solve(self, plot=True, verb=-1):

        def InitialConditions(Y,pbs,T,n,Eind):
            """
            Returns
            sigma = ((1- DY)/Y)/((1-n)/Eind + pbs*(1-DY)/Y)
            pC = root of n = min((pC/pbs)**(1/(theta-1)),1)
            """

            D = 1. - 1./(1 + self.pi1*T
                         + self.pi2*T**2
                         + self.pi3*T**self.zeta3)
            DK = self.fK*D
            DY = 1. - (1.-D)/(1.-DK)
            
            sigma = ((1. - DY)/Y)/((1.-n)/Eind + n**self.theta/self.theta*pbs*(1.-DY)/Y)
            pC = pbs*n**(self.theta - 1.)

            return sigma,pC
            
        def f(t,u):
            """
            u[0] = omega, the share of work in the GDP
            u[1] = lambda, the work rate
            u[2] = d, the debt ratio
            u[3] = N, the population
            u[4] = T, the temperature of the atmosphere
            u[5] = T0, the temperature of the deep ocean
            u[6] = Y, the GDP
            u[7] = sigma, the emission intensity
            u[8] = gsigma, the rate of increase of emission intensity
            u[9:12] = CO2-e concentration (AT, UP, LO)
            u[12] = Eland, the land-use emissions
            u[13] = pC, the carbon price
            u[14] = pbs, the backstop technology price
            """

            omega = u[0]
            lam = u[1]
            d = u[2]
            N = u[3]
            T = u[4]
            T0 = u[5]
            Y = u[6]
            sigma = u[7]
            gsigma = u[8]
            CO2 = np.array(u[9:12])
            Eland = u[12]
            pC = u[13]
            pbs = u[14]
            
<<<<<<< HEAD
            # Abatement cost
=======
            # Abaatement cost
            pC = 0.
>>>>>>> 286e58a9
            n = min((pC/pbs)**(1./(self.theta-1.)),1)
            A = sigma*pbs*n**self.theta/self.theta
            A = 0.
            # Temperature damage
            D = 1. - 1./(1 + self.pi1*T
                         + self.pi2*T**2
                         + self.pi3*T**self.zeta3)
            DK = self.fK*D
            DY = 1. - (1.-D)/(1.-DK)
            deltaD = (self.delta + DK)
            # Total cost of climate change
            TotalCost = (1-DY)*(1-A)
            # Profit rate
            pi = (1. - omega - self.r*d
                  -(pC*sigma*(1-n) + deltaD*self.nu)/TotalCost)
            # Inflation
            c = omega + self.r*d + self.Delta(pi) + self.nu*deltaD/TotalCost
            i = self.eta*(self.m*c - 1.)
            # Economic growth rate
            g = self.Kappa(pi)*TotalCost/self.nu - deltaD
            # Population growth
            beta = self.q*(1.-N/self.PN)
            # Temperature change
            CO2AT = CO2[0]
            Find = self.F2CO2*np.log(CO2AT/self.CATpind)/np.log(2.)
            t2016 = 1.
            t2100 = 2100 - 2016
            F = Find + self.Fexo0 + (self.Fexo1-self.Fexo0)*(t - t2016)/(t2100 - t2016)
            Y0 = Y/((1.-DY)*(1.-A))
            Eind = Y0*sigma*(1-n)
            E = Eind + Eland
            CO2dot = np.array([E,0,0]) + np.dot(self.phimat,CO2)

            self.other = (pi,g,TotalCost,deltaD)
            
            return [omega*(self.Phi(lam) - i - self.alpha),
                    lam*(g - self.alpha - beta),
                    (-d*(g + i)
                     +self.Kappa(pi) + self.Delta(pi) - pi
                     -self.nu*deltaD/TotalCost),
                    N*beta,
                    (F - self.rho*T - self.gammastar*(T-T0))/self.C,
                    self.gammastar*(T-T0)/self.C0,
                    Y*g,
                    sigma*gsigma,
                    gsigma*self.deltagsigma,
                    CO2dot[0],
                    CO2dot[1],
                    CO2dot[2],
                    Eland*self.deltaEland,
                    pC*(self.apC + self.bpC/t),
                    pbs*self.deltapbs]


        sigma_ini,pC_ini = InitialConditions(self.Y_ini,
                                             self.pbs_ini,
                                             self.T_ini,
                                             self.n_ini,
                                             self.Eind_ini)
        
        U_ini = [self.omega_ini,
                 self.lambda_ini,
                 self.d_ini,
                 self.N_ini,
                 self.T_ini,
                 self.T0_ini,
                 self.Y_ini,
                 sigma_ini,
                 self.gsigma_ini,
                 self.CO2AT_ini,
                 self.CO2UP_ini,
                 self.CO2LO_ini,
                 self.Eland_ini,
                 pC_ini,
                 self.pbs_ini]
        
        system = ode(f).set_integrator('dop853', verbosity=verb)
        system.set_initial_value(U_ini,self.dt)

        t = [self.dt]
        U = [U_ini]
        dudt = f(self.dt,U_ini)
        other = [self.other]
        while system.successful() and system.t < self.tmax:
            system.integrate(system.t + self.dt)
            t.append(system.t)
            U.append(system.y)
            other.append(self.other)
            
        U = np.array(U)
        other = np.array(other)
        t = np.array(t)
        
        # Keep track of the solution for later use (plot, treatment...)
        self.sol = {'U':U, 't':t, 'other':other}

        # Optional plotting right away after computation
        if plot:
            self.plot()

        return t,U,other

    def plot(self, Type='basic', fs=None, dmargin=None, draw=True):
        """ Plot the solution """
        assert self.sol is not None, "System not solved yet ! "
        if Type=='basic':
            lax = _plot.plot_basic(self, fs=fs, dmargin=dmargin, draw=draw)
        return lax


    def compare(self, lGemInt, Type='basic',
               fs=None, dmargin=None, draw=True):
        assert self.sol is not None, "System not solved yet !"
        # Prepare inputs
        if type(lGemInt) is not list:
            lGemInt = [lGemInt]
        msg = "Some systems not solved yet ! "
        assert all([ss.sol is not None for ss in lGemInt]), msg

        if Type=='basic':
            lax = _plot.plot_basic([self]+lGemInt, fs=fs, dmargin=dmargin, draw=draw)
        return lax<|MERGE_RESOLUTION|>--- conflicted
+++ resolved
@@ -301,12 +301,7 @@
             pC = u[13]
             pbs = u[14]
             
-<<<<<<< HEAD
             # Abatement cost
-=======
-            # Abaatement cost
-            pC = 0.
->>>>>>> 286e58a9
             n = min((pC/pbs)**(1./(self.theta-1.)),1)
             A = sigma*pbs*n**self.theta/self.theta
             A = 0.
